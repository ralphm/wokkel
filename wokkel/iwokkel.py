--- conflicted
+++ resolved
@@ -1,4 +1,4 @@
-# Copyright (c) Ralph Meijer.
+# Copyright (c) 2003-2008 Ralph Meijer
 # See LICENSE for details.
 
 """
@@ -769,7 +769,6 @@
         """
 
 
-<<<<<<< HEAD
 
 class IMUCClient(Interface):
     """
@@ -899,36 +898,4 @@
 
     def kick(to, kick_jid, frm, reason=None):
         """
-=======
-    def affiliationsGet(request):
-        """
-        Called when a affiliations retrieval request (owner) has been received.
-
-        @param request: The publish-subscribe request.
-        @type request: L{wokkel.pubsub.PubSubRequest}
-        @return: A deferred that fires with a C{dict} of affiliations with the
-            entity as key (L{JID}) and the affiliation state as value
-            (C{unicode}).  The affiliation can be C{u'owner'}, C{u'publisher'},
-            or C{u'outcast'}.
-        @rtype: L{defer.Deferred}
-
-        @note: Affiliations are always on the bare JID. An implementation of
-        this method MUST NOT return JIDs with a resource part.
-        """
-
-
-    def affiliationsSet(request):
-        """
-        Called when a affiliations modify request has been received.
-
-        @param request: The publish-subscribe request.
-        @type request: L{wokkel.pubsub.PubSubRequest}
-        @return: A deferred that fires with C{None} when the affiliation
-            changes were succesfully processed..
-        @rtype: L{defer.Deferred}
-
-        @note: Affiliations are always on the bare JID. The JIDs in
-        L{wokkel.pubsub.PubSubRequest.affiliations} are already stripped of
-        any resource.
->>>>>>> 3cb88425
         """