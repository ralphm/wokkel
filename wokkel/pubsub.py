--- conflicted
+++ resolved
@@ -697,13 +697,8 @@
     Publish subscribe client protocol.
     """
 
-<<<<<<< HEAD
-    implements(IPubSubClient)
-
     _request_class = PubSubRequest
 
-=======
->>>>>>> 9df5060c
     def connectionInitialized(self):
         self.xmlstream.addObserver('/message/event[@xmlns="%s"]' %
                                    NS_PUBSUB_EVENT, self._onEvent)
